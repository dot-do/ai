<<<<<<< HEAD
import { describe, it, expect, beforeAll } from 'vitest'
import { config } from 'ai-primitives'
import { getPayload } from 'payload'

let payload: Awaited<ReturnType<typeof getPayload>>

beforeAll(async () => {
  if (!config.secret) config.secret = 'test-secret-key-for-payload'
  payload = await getPayload({ config })
})
=======
import { describe, it, expect } from 'vitest'
import { config as configPromise } from 'ai-primitives'
import { getPayload } from 'payload'

const config = await configPromise
if (!config.secret) config.secret = 'test-secret-key-for-payload'
>>>>>>> 04e6cfae

describe('config', () => {
  it('should have collections', () => {
    expect(config.collections.length).toBeGreaterThan(5)
  })

  it('should have a secret', () => {
    expect(config.secret).toBeDefined()
  })
})

describe('payload collections', () => {
  it('can create a user', async () => {
    const results = await payload.create({ collection: 'users', data: { email: 'test@example.com', password: 'password', enableAPIKey: true } })
    expect(results.id).toBeDefined()
  })

  it('can authenticate a user', async () => {
    const session = await payload.login({ collection: 'users', data: { email: 'test@example.com', password: 'password' } })
    expect(session.user.email).toBe('test@example.com')
    expect(session.token).toBeDefined()
  })
<<<<<<< HEAD

  it('can create a noun', async () => {
    const noun = await payload.create({ collection: 'nouns', data: { name: 'Test' } })
    expect(noun.id).toBeDefined()
  })

  it('can create a thing', async () => {
    const noun = await payload.create({ collection: 'nouns', data: { name: 'Parent' } })
    const thing = await payload.create({ collection: 'things', data: { name: 'Child', type: noun.id } })
    expect(thing.id).toBeDefined()
  })
=======
>>>>>>> 04e6cfae
})<|MERGE_RESOLUTION|>--- conflicted
+++ resolved
@@ -1,22 +1,15 @@
-<<<<<<< HEAD
 import { describe, it, expect, beforeAll } from 'vitest'
-import { config } from 'ai-primitives'
+import { config as configPromise } from 'ai-primitives'
 import { getPayload } from 'payload'
 
 let payload: Awaited<ReturnType<typeof getPayload>>
 
+const config = await configPromise
+if (!config.secret) config.secret = 'test-secret-key-for-payload'
+
 beforeAll(async () => {
-  if (!config.secret) config.secret = 'test-secret-key-for-payload'
   payload = await getPayload({ config })
 })
-=======
-import { describe, it, expect } from 'vitest'
-import { config as configPromise } from 'ai-primitives'
-import { getPayload } from 'payload'
-
-const config = await configPromise
-if (!config.secret) config.secret = 'test-secret-key-for-payload'
->>>>>>> 04e6cfae
 
 describe('config', () => {
   it('should have collections', () => {
@@ -39,7 +32,6 @@
     expect(session.user.email).toBe('test@example.com')
     expect(session.token).toBeDefined()
   })
-<<<<<<< HEAD
 
   it('can create a noun', async () => {
     const noun = await payload.create({ collection: 'nouns', data: { name: 'Test' } })
@@ -51,6 +43,4 @@
     const thing = await payload.create({ collection: 'things', data: { name: 'Child', type: noun.id } })
     expect(thing.id).toBeDefined()
   })
-=======
->>>>>>> 04e6cfae
 })